--- conflicted
+++ resolved
@@ -29,18 +29,13 @@
         self.group_id = group_id
 
 
-<<<<<<< HEAD
 class QQNakuru(Platform):
     def __init__(self, context: Context, 
                  message_handler: MessageHandler,
                  platform_config: PlatformConfig) -> None:
+        super().__init__("nakuru", context)
         assert isinstance(platform_config, NakuruPlatformConfig), "gocq: 无法识别的配置类型。"
         
-=======
-class QQGOCQ(Platform):
-    def __init__(self, context: Context, message_handler: MessageHandler) -> None:
-        super().__init__("nakuru", context)
->>>>>>> 7e48514f
         self.loop = asyncio.new_event_loop()
         asyncio.set_event_loop(self.loop)
         
@@ -190,11 +185,7 @@
             res = [Plain(text=res), ]
 
         # if image mode, put all Plain texts into a new picture.
-<<<<<<< HEAD
-        if self.context.config_helper.t2i and isinstance(res, list):
-=======
         if use_t2i or (use_t2i == None and self.context.base_config.get("qq_pic_mode", False)) and isinstance(res, list):
->>>>>>> 7e48514f
             rendered_images = await self.convert_to_t2i_chain(res)
             if rendered_images:
                 try:
